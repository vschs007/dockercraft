--- conflicted
+++ resolved
@@ -65,11 +65,8 @@
 ```lua
 Plugin:AddWebTab("Docker",HandleRequest_Docker)
 ```
-<<<<<<< HEAD
-Basically it means the plugin can catch POST requests sent to `http://127.0.0.1:8080/webadmin/Docker/Docker`. 
-=======
-Basically it means the plungin can catch POST requests sent to `http://127.0.0.1:8080/webadmin/Docker/Docker`.
->>>>>>> 4c255be4
+
+Basically it means the plugin can catch POST requests sent to `http://127.0.0.1:8080/webadmin/Docker/Docker`.
 
 ### Goproxy
 
